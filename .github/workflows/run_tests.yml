name: Run tests

on: [push]

jobs:
  build:

    runs-on: ubuntu-latest
    strategy:
      matrix:
        python-version: [3.9, 3.13]

    steps:
<<<<<<< HEAD
      - uses: actions/checkout@v4
      - name: Install uv
        uses: astral-sh/setup-uv@v6
=======
      - uses: actions/checkout@v2
      - name: Install uv
        uses: astral-sh/setup-uv@v5
>>>>>>> 90095c91
      - name: Set up Python ${{ matrix.python-version }}
        uses: actions/setup-python@v5
        with:
          python-version: ${{ matrix.python-version }}
      - name: install dependencies
        run: uv pip install --system .[test] -q
      - name: Run tests
        run: |
<<<<<<< HEAD
          pytest
=======
          nosetests tests
>>>>>>> 90095c91
<|MERGE_RESOLUTION|>--- conflicted
+++ resolved
@@ -11,15 +11,9 @@
         python-version: [3.9, 3.13]
 
     steps:
-<<<<<<< HEAD
       - uses: actions/checkout@v4
       - name: Install uv
         uses: astral-sh/setup-uv@v6
-=======
-      - uses: actions/checkout@v2
-      - name: Install uv
-        uses: astral-sh/setup-uv@v5
->>>>>>> 90095c91
       - name: Set up Python ${{ matrix.python-version }}
         uses: actions/setup-python@v5
         with:
@@ -28,8 +22,4 @@
         run: uv pip install --system .[test] -q
       - name: Run tests
         run: |
-<<<<<<< HEAD
-          pytest
-=======
-          nosetests tests
->>>>>>> 90095c91
+          pytest